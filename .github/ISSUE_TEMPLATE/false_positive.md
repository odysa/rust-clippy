---
name: Bug Report (False Positive)
about: Create a bug report about a wrongly emitted lint warning
labels: C-bug, I-false-positive
---
<!--
Thank you for filing a bug report! 🐛 Please provide a short summary of the bug,
along with any information you feel relevant to replicating the bug.
-->
Lint name:


I tried this code:

```rust
<code>
```

I expected to see this happen: *explanation*

Instead, this happened: *explanation*

### Meta

**Rust version (`rustc -Vv`):**
```
rustc 1.46.0-nightly (f455e46ea 2020-06-20)
binary: rustc
commit-hash: f455e46eae1a227d735091091144601b467e1565
commit-date: 2020-06-20
host: x86_64-unknown-linux-gnu
release: 1.46.0-nightly
LLVM version: 10.0
```

<!--
Additional labels can be added to this issue by including the following command
(without the space after the @ symbol):

<<<<<<< HEAD
`@rustbot label +<label>`
=======
@ rustbot label +<label>
>>>>>>> 0c8799da

Common labels for this issue type are:
* I-suggestion-causes-error
--><|MERGE_RESOLUTION|>--- conflicted
+++ resolved
@@ -37,11 +37,7 @@
 Additional labels can be added to this issue by including the following command
 (without the space after the @ symbol):
 
-<<<<<<< HEAD
-`@rustbot label +<label>`
-=======
 @ rustbot label +<label>
->>>>>>> 0c8799da
 
 Common labels for this issue type are:
 * I-suggestion-causes-error
