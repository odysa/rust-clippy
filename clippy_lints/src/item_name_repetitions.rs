use clippy_config::Conf;
use clippy_utils::diagnostics::{span_lint, span_lint_and_help, span_lint_hir};
use clippy_utils::is_bool;
use clippy_utils::macros::span_is_local;
use clippy_utils::source::is_present_in_source;
use clippy_utils::str_utils::{camel_case_split, count_match_end, count_match_start, to_camel_case, to_snake_case};
use rustc_data_structures::fx::FxHashSet;
use rustc_hir::{EnumDef, FieldDef, Item, ItemKind, OwnerId, Variant, VariantData};
use rustc_lint::{LateContext, LateLintPass};
use rustc_session::impl_lint_pass;
<<<<<<< HEAD
use rustc_span::{Ident, Span};
=======
>>>>>>> f2feb0f1
use rustc_span::symbol::Symbol;

declare_clippy_lint! {
    /// ### What it does
    /// Detects enumeration variants that are prefixed or suffixed
    /// by the same characters.
    ///
    /// ### Why is this bad?
    /// Enumeration variant names should specify their variant,
    /// not repeat the enumeration name.
    ///
    /// ### Limitations
    /// Characters with no casing will be considered when comparing prefixes/suffixes
    /// This applies to numbers and non-ascii characters without casing
    /// e.g. `Foo1` and `Foo2` is considered to have different prefixes
    /// (the prefixes are `Foo1` and `Foo2` respectively), as also `Bar螃`, `Bar蟹`
    ///
    /// ### Example
    /// ```no_run
    /// enum Cake {
    ///     BlackForestCake,
    ///     HummingbirdCake,
    ///     BattenbergCake,
    /// }
    /// ```
    /// Use instead:
    /// ```no_run
    /// enum Cake {
    ///     BlackForest,
    ///     Hummingbird,
    ///     Battenberg,
    /// }
    /// ```
    #[clippy::version = "pre 1.29.0"]
    pub ENUM_VARIANT_NAMES,
    style,
    "enums where all variants share a prefix/postfix"
}

declare_clippy_lint! {
    /// ### What it does
    /// Detects public item names that are prefixed or suffixed by the
    /// containing public module's name.
    ///
    /// ### Why is this bad?
    /// It requires the user to type the module name twice in each usage,
    /// especially if they choose to import the module rather than its contents.
    ///
    /// Lack of such repetition is also the style used in the Rust standard library;
    /// e.g. `io::Error` and `fmt::Error` rather than `io::IoError` and `fmt::FmtError`;
    /// and `array::from_ref` rather than `array::array_from_ref`.
    ///
    /// ### Known issues
    /// Glob re-exports are ignored; e.g. this will not warn even though it should:
    ///
    /// ```no_run
    /// pub mod foo {
    ///     mod iteration {
    ///         pub struct FooIter {}
    ///     }
    ///     pub use iteration::*; // creates the path `foo::FooIter`
    /// }
    /// ```
    ///
    /// ### Example
    /// ```no_run
    /// mod cake {
    ///     struct BlackForestCake;
    /// }
    /// ```
    ///
    /// Use instead:
    /// ```no_run
    /// mod cake {
    ///     struct BlackForest;
    /// }
    /// ```
    #[clippy::version = "1.33.0"]
    pub MODULE_NAME_REPETITIONS,
    restriction,
    "type names prefixed/postfixed with their containing module's name"
}

declare_clippy_lint! {
    /// ### What it does
    /// Checks for modules that have the same name as their
    /// parent module
    ///
    /// ### Why is this bad?
    /// A typical beginner mistake is to have `mod foo;` and
    /// again `mod foo { ..
    /// }` in `foo.rs`.
    /// The expectation is that items inside the inner `mod foo { .. }` are then
    /// available
    /// through `foo::x`, but they are only available through
    /// `foo::foo::x`.
    /// If this is done on purpose, it would be better to choose a more
    /// representative module name.
    ///
    /// ### Example
    /// ```ignore
    /// // lib.rs
    /// mod foo;
    /// // foo.rs
    /// mod foo {
    ///     ...
    /// }
    /// ```
    #[clippy::version = "pre 1.29.0"]
    pub MODULE_INCEPTION,
    style,
    "modules that have the same name as their parent module"
}
declare_clippy_lint! {
    /// ### What it does
    /// Detects struct fields that are prefixed or suffixed
    /// by the same characters or the name of the struct itself.
    ///
    /// ### Why is this bad?
    /// Information common to all struct fields is better represented in the struct name.
    ///
    /// ### Limitations
    /// Characters with no casing will be considered when comparing prefixes/suffixes
    /// This applies to numbers and non-ascii characters without casing
    /// e.g. `foo1` and `foo2` is considered to have different prefixes
    /// (the prefixes are `foo1` and `foo2` respectively), as also `bar螃`, `bar蟹`
    ///
    /// ### Example
    /// ```no_run
    /// struct Cake {
    ///     cake_sugar: u8,
    ///     cake_flour: u8,
    ///     cake_eggs: u8
    /// }
    /// ```
    /// Use instead:
    /// ```no_run
    /// struct Cake {
    ///     sugar: u8,
    ///     flour: u8,
    ///     eggs: u8
    /// }
    /// ```
    #[clippy::version = "1.75.0"]
    pub STRUCT_FIELD_NAMES,
    pedantic,
    "structs where all fields share a prefix/postfix or contain the name of the struct"
}

pub struct ItemNameRepetitions {
    modules: Vec<(Symbol, String, OwnerId)>,
    enum_threshold: u64,
    struct_threshold: u64,
    avoid_breaking_exported_api: bool,
    allow_private_module_inception: bool,
    allowed_prefixes: FxHashSet<String>,
}

impl ItemNameRepetitions {
    pub fn new(conf: &'static Conf) -> Self {
        Self {
            modules: Vec::new(),
            enum_threshold: conf.enum_variant_name_threshold,
            struct_threshold: conf.struct_field_name_threshold,
            avoid_breaking_exported_api: conf.avoid_breaking_exported_api,
            allow_private_module_inception: conf.allow_private_module_inception,
            allowed_prefixes: conf.allowed_prefixes.iter().map(|s| to_camel_case(s)).collect(),
        }
    }

    fn is_allowed_prefix(&self, prefix: &str) -> bool {
        self.allowed_prefixes.contains(prefix)
    }
}

impl_lint_pass!(ItemNameRepetitions => [
    ENUM_VARIANT_NAMES,
    STRUCT_FIELD_NAMES,
    MODULE_NAME_REPETITIONS,
    MODULE_INCEPTION
]);

#[must_use]
fn have_no_extra_prefix(prefixes: &[&str]) -> bool {
    prefixes.iter().all(|p| p == &"" || p == &"_")
}

<<<<<<< HEAD
fn check_fields(cx: &LateContext<'_>, threshold: u64, ident: Ident, span: Span, fields: &[FieldDef<'_>]) {
    if (fields.len() as u64) < threshold {
        return;
    }

    check_struct_name_repetition(cx, ident, fields);

    // if the SyntaxContext of the identifiers of the fields and struct differ dont lint them.
    // this prevents linting in macros in which the location of the field identifier names differ
    if !fields.iter().all(|field| ident.span.eq_ctxt(field.ident.span)) {
        return;
=======
impl ItemNameRepetitions {
    /// Lint the names of enum variants against the name of the enum.
    fn check_variants(&self, cx: &LateContext<'_>, item: &Item<'_>, def: &EnumDef<'_>) {
        if self.avoid_breaking_exported_api && cx.effective_visibilities.is_exported(item.owner_id.def_id) {
            return;
        }

        if (def.variants.len() as u64) < self.enum_threshold {
            return;
        }

        let item_name = item.ident.name.as_str();
        for var in def.variants {
            check_enum_start(cx, item_name, var);
            check_enum_end(cx, item_name, var);
        }

        Self::check_enum_common_affix(cx, item, def);
>>>>>>> f2feb0f1
    }

    /// Lint the names of struct fields against the name of the struct.
    fn check_fields(&self, cx: &LateContext<'_>, item: &Item<'_>, fields: &[FieldDef<'_>]) {
        if (fields.len() as u64) < self.struct_threshold {
            return;
        }

        self.check_struct_name_repetition(cx, item, fields);
        self.check_struct_common_affix(cx, item, fields);
    }

    fn check_enum_common_affix(cx: &LateContext<'_>, item: &Item<'_>, def: &EnumDef<'_>) {
        let first = match def.variants.first() {
            Some(variant) => variant.ident.name.as_str(),
            None => return,
        };
        let mut pre = camel_case_split(first);
        let mut post = pre.clone();
        post.reverse();
        for var in def.variants {
            let name = var.ident.name.as_str();

            let variant_split = camel_case_split(name);
            if variant_split.len() == 1 {
                return;
            }

            pre = pre
                .iter()
                .zip(variant_split.iter())
                .take_while(|(a, b)| a == b)
                .map(|e| *e.0)
                .collect();
            post = post
                .iter()
                .zip(variant_split.iter().rev())
                .take_while(|(a, b)| a == b)
                .map(|e| *e.0)
                .collect();
        }
        let (what, value) = match (have_no_extra_prefix(&pre), post.is_empty()) {
            (true, true) => return,
            (false, _) => ("pre", pre.join("")),
            (true, false) => {
                post.reverse();
                ("post", post.join(""))
            },
        };
        span_lint_and_help(
            cx,
<<<<<<< HEAD
            STRUCT_FIELD_NAMES,
            span,
            format!("all fields have the same {what}fix: `{value}`"),
=======
            ENUM_VARIANT_NAMES,
            item.span,
            format!("all variants have the same {what}fix: `{value}`"),
>>>>>>> f2feb0f1
            None,
            format!(
                "remove the {what}fixes and use full paths to \
                 the variants instead of glob imports"
            ),
        );
    }

<<<<<<< HEAD
fn check_struct_name_repetition(cx: &LateContext<'_>, ident: Ident, fields: &[FieldDef<'_>]) {
    let snake_name = to_snake_case(ident.name.as_str());
    let item_name_words: Vec<&str> = snake_name.split('_').collect();
    for field in fields {
        if field.ident.span.eq_ctxt(ident.span) {
            //consider linting only if the field identifier has the same SyntaxContext as the item(struct)
=======
    fn check_struct_common_affix(&self, cx: &LateContext<'_>, item: &Item<'_>, fields: &[FieldDef<'_>]) {
        // if the SyntaxContext of the identifiers of the fields and struct differ dont lint them.
        // this prevents linting in macros in which the location of the field identifier names differ
        if !fields.iter().all(|field| item.ident.span.eq_ctxt(field.ident.span)) {
            return;
        }

        if self.avoid_breaking_exported_api
            && fields
                .iter()
                .any(|field| cx.effective_visibilities.is_exported(field.def_id))
        {
            return;
        }

        let mut pre: Vec<&str> = match fields.first() {
            Some(first_field) => first_field.ident.name.as_str().split('_').collect(),
            None => return,
        };
        let mut post = pre.clone();
        post.reverse();
        for field in fields {
            let field_split: Vec<&str> = field.ident.name.as_str().split('_').collect();
            if field_split.len() == 1 {
                return;
            }

            pre = pre
                .into_iter()
                .zip(field_split.iter())
                .take_while(|(a, b)| &a == b)
                .map(|e| e.0)
                .collect();
            post = post
                .into_iter()
                .zip(field_split.iter().rev())
                .take_while(|(a, b)| &a == b)
                .map(|e| e.0)
                .collect();
        }
        let prefix = pre.join("_");
        post.reverse();
        let postfix = match post.last() {
            Some(&"") => post.join("_") + "_",
            Some(_) | None => post.join("_"),
        };
        if fields.len() > 1 {
            let (what, value) = match (
                prefix.is_empty() || prefix.chars().all(|c| c == '_'),
                postfix.is_empty(),
            ) {
                (true, true) => return,
                (false, _) => ("pre", prefix),
                (true, false) => ("post", postfix),
            };
            if fields.iter().all(|field| is_bool(field.ty)) {
                // If all fields are booleans, we don't want to emit this lint.
                return;
            }
            span_lint_and_help(
                cx,
                STRUCT_FIELD_NAMES,
                item.span,
                format!("all fields have the same {what}fix: `{value}`"),
                None,
                format!("remove the {what}fixes"),
            );
        }
    }

    fn check_struct_name_repetition(&self, cx: &LateContext<'_>, item: &Item<'_>, fields: &[FieldDef<'_>]) {
        let snake_name = to_snake_case(item.ident.name.as_str());
        let item_name_words: Vec<&str> = snake_name.split('_').collect();
        for field in fields {
            if self.avoid_breaking_exported_api && cx.effective_visibilities.is_exported(field.def_id) {
                continue;
            }

            if !field.ident.span.eq_ctxt(item.ident.span) {
                // consider linting only if the field identifier has the same SyntaxContext as the item(struct)
                continue;
            }

>>>>>>> f2feb0f1
            let field_words: Vec<&str> = field.ident.name.as_str().split('_').collect();
            if field_words.len() >= item_name_words.len() {
                // if the field name is shorter than the struct name it cannot contain it
                if field_words.iter().zip(item_name_words.iter()).all(|(a, b)| a == b) {
                    span_lint_hir(
                        cx,
                        STRUCT_FIELD_NAMES,
                        field.hir_id,
                        field.span,
                        "field name starts with the struct's name",
                    );
                }
                if field_words.len() > item_name_words.len() {
                    // lint only if the end is not covered by the start
                    if field_words
                        .iter()
                        .rev()
                        .zip(item_name_words.iter().rev())
                        .all(|(a, b)| a == b)
                    {
                        span_lint_hir(
                            cx,
                            STRUCT_FIELD_NAMES,
                            field.hir_id,
                            field.span,
                            "field name ends with the struct's name",
                        );
                    }
                }
            }
        }
    }
}

fn check_enum_start(cx: &LateContext<'_>, item_name: &str, variant: &Variant<'_>) {
    let name = variant.ident.name.as_str();
    let item_name_chars = item_name.chars().count();

    if count_match_start(item_name, name).char_count == item_name_chars
        && name.chars().nth(item_name_chars).is_some_and(|c| !c.is_lowercase())
        && name.chars().nth(item_name_chars + 1).is_some_and(|c| !c.is_numeric())
    {
        span_lint_hir(
            cx,
            ENUM_VARIANT_NAMES,
            variant.hir_id,
            variant.span,
            "variant name starts with the enum's name",
        );
    }
}

fn check_enum_end(cx: &LateContext<'_>, item_name: &str, variant: &Variant<'_>) {
    let name = variant.ident.name.as_str();
    let item_name_chars = item_name.chars().count();

    if count_match_end(item_name, name).char_count == item_name_chars {
        span_lint_hir(
            cx,
            ENUM_VARIANT_NAMES,
            variant.hir_id,
            variant.span,
            "variant name ends with the enum's name",
        );
    }
}

impl LateLintPass<'_> for ItemNameRepetitions {
    fn check_item_post(&mut self, _cx: &LateContext<'_>, item: &Item<'_>) {
        let Some(_ident) = item.kind.ident() else { return };

        let last = self.modules.pop();
        assert!(last.is_some());
    }

    fn check_item(&mut self, cx: &LateContext<'_>, item: &Item<'_>) {
        let Some(ident) = item.kind.ident() else { return };

        let item_name = ident.name.as_str();
        let item_camel = to_camel_case(item_name);
        if !item.span.from_expansion() && is_present_in_source(cx, item.span) {
            if let [.., (mod_name, mod_camel, mod_owner_id)] = &*self.modules {
                // constants don't have surrounding modules
                if !mod_camel.is_empty() {
                    if mod_name == &ident.name
                        && let ItemKind::Mod(..) = item.kind
                        && (!self.allow_private_module_inception || cx.tcx.visibility(mod_owner_id.def_id).is_public())
                    {
                        span_lint(
                            cx,
                            MODULE_INCEPTION,
                            item.span,
                            "module has the same name as its containing module",
                        );
                    }

                    // The `module_name_repetitions` lint should only trigger if the item has the module in its
                    // name. Having the same name is accepted.
                    if cx.tcx.visibility(item.owner_id).is_public()
                        && cx.tcx.visibility(mod_owner_id.def_id).is_public()
                        && item_camel.len() > mod_camel.len()
                    {
                        let matching = count_match_start(mod_camel, &item_camel);
                        let rmatching = count_match_end(mod_camel, &item_camel);
                        let nchars = mod_camel.chars().count();

                        let is_word_beginning = |c: char| c == '_' || c.is_uppercase() || c.is_numeric();

                        if matching.char_count == nchars {
                            match item_camel.chars().nth(nchars) {
                                Some(c) if is_word_beginning(c) => span_lint(
                                    cx,
                                    MODULE_NAME_REPETITIONS,
                                    ident.span,
                                    "item name starts with its containing module's name",
                                ),
                                _ => (),
                            }
                        }
                        if rmatching.char_count == nchars
                            && !self.is_allowed_prefix(&item_camel[..item_camel.len() - rmatching.byte_count])
                        {
                            span_lint(
                                cx,
                                MODULE_NAME_REPETITIONS,
                                ident.span,
                                "item name ends with its containing module's name",
                            );
                        }
                    }
                }
            }
        }

        if span_is_local(item.span) {
            match item.kind {
<<<<<<< HEAD
                ItemKind::Enum(_, def, _) => check_variant(cx, self.enum_threshold, &def, item_name, item.span),
                ItemKind::Struct(_, VariantData::Struct { fields, .. }, _) => {
                    check_fields(cx, self.struct_threshold, ident, item.span, fields);
                },
                _ => (),
            }
        }
        self.modules.push((ident.name, item_camel, item.owner_id));
=======
                ItemKind::Enum(def, _) => {
                    self.check_variants(cx, item, &def);
                },
                ItemKind::Struct(VariantData::Struct { fields, .. }, _) => {
                    self.check_fields(cx, item, fields);
                },
                _ => (),
            }
        }

        self.modules.push((item.ident.name, item_camel, item.owner_id));
>>>>>>> f2feb0f1
    }
}<|MERGE_RESOLUTION|>--- conflicted
+++ resolved
@@ -8,10 +8,6 @@
 use rustc_hir::{EnumDef, FieldDef, Item, ItemKind, OwnerId, Variant, VariantData};
 use rustc_lint::{LateContext, LateLintPass};
 use rustc_session::impl_lint_pass;
-<<<<<<< HEAD
-use rustc_span::{Ident, Span};
-=======
->>>>>>> f2feb0f1
 use rustc_span::symbol::Symbol;
 
 declare_clippy_lint! {
@@ -199,19 +195,6 @@
     prefixes.iter().all(|p| p == &"" || p == &"_")
 }
 
-<<<<<<< HEAD
-fn check_fields(cx: &LateContext<'_>, threshold: u64, ident: Ident, span: Span, fields: &[FieldDef<'_>]) {
-    if (fields.len() as u64) < threshold {
-        return;
-    }
-
-    check_struct_name_repetition(cx, ident, fields);
-
-    // if the SyntaxContext of the identifiers of the fields and struct differ dont lint them.
-    // this prevents linting in macros in which the location of the field identifier names differ
-    if !fields.iter().all(|field| ident.span.eq_ctxt(field.ident.span)) {
-        return;
-=======
 impl ItemNameRepetitions {
     /// Lint the names of enum variants against the name of the enum.
     fn check_variants(&self, cx: &LateContext<'_>, item: &Item<'_>, def: &EnumDef<'_>) {
@@ -223,14 +206,16 @@
             return;
         }
 
-        let item_name = item.ident.name.as_str();
+        let Some(ident) = item.kind.ident() else {
+            return;
+        };
+        let item_name = ident.name.as_str();
         for var in def.variants {
             check_enum_start(cx, item_name, var);
             check_enum_end(cx, item_name, var);
         }
 
         Self::check_enum_common_affix(cx, item, def);
->>>>>>> f2feb0f1
     }
 
     /// Lint the names of struct fields against the name of the struct.
@@ -282,15 +267,9 @@
         };
         span_lint_and_help(
             cx,
-<<<<<<< HEAD
-            STRUCT_FIELD_NAMES,
-            span,
-            format!("all fields have the same {what}fix: `{value}`"),
-=======
             ENUM_VARIANT_NAMES,
             item.span,
             format!("all variants have the same {what}fix: `{value}`"),
->>>>>>> f2feb0f1
             None,
             format!(
                 "remove the {what}fixes and use full paths to \
@@ -299,18 +278,13 @@
         );
     }
 
-<<<<<<< HEAD
-fn check_struct_name_repetition(cx: &LateContext<'_>, ident: Ident, fields: &[FieldDef<'_>]) {
-    let snake_name = to_snake_case(ident.name.as_str());
-    let item_name_words: Vec<&str> = snake_name.split('_').collect();
-    for field in fields {
-        if field.ident.span.eq_ctxt(ident.span) {
-            //consider linting only if the field identifier has the same SyntaxContext as the item(struct)
-=======
     fn check_struct_common_affix(&self, cx: &LateContext<'_>, item: &Item<'_>, fields: &[FieldDef<'_>]) {
         // if the SyntaxContext of the identifiers of the fields and struct differ dont lint them.
         // this prevents linting in macros in which the location of the field identifier names differ
-        if !fields.iter().all(|field| item.ident.span.eq_ctxt(field.ident.span)) {
+        if !fields
+            .iter()
+            .all(|field| item.kind.ident().is_some_and(|i| i.span.eq_ctxt(field.ident.span)))
+        {
             return;
         }
 
@@ -378,19 +352,19 @@
     }
 
     fn check_struct_name_repetition(&self, cx: &LateContext<'_>, item: &Item<'_>, fields: &[FieldDef<'_>]) {
-        let snake_name = to_snake_case(item.ident.name.as_str());
+        let Some(ident) = item.kind.ident() else { return };
+        let snake_name = to_snake_case(ident.name.as_str());
         let item_name_words: Vec<&str> = snake_name.split('_').collect();
         for field in fields {
             if self.avoid_breaking_exported_api && cx.effective_visibilities.is_exported(field.def_id) {
                 continue;
             }
 
-            if !field.ident.span.eq_ctxt(item.ident.span) {
+            if !field.ident.span.eq_ctxt(ident.span) {
                 // consider linting only if the field identifier has the same SyntaxContext as the item(struct)
                 continue;
             }
 
->>>>>>> f2feb0f1
             let field_words: Vec<&str> = field.ident.name.as_str().split('_').collect();
             if field_words.len() >= item_name_words.len() {
                 // if the field name is shorter than the struct name it cannot contain it
@@ -527,27 +501,15 @@
 
         if span_is_local(item.span) {
             match item.kind {
-<<<<<<< HEAD
-                ItemKind::Enum(_, def, _) => check_variant(cx, self.enum_threshold, &def, item_name, item.span),
-                ItemKind::Struct(_, VariantData::Struct { fields, .. }, _) => {
-                    check_fields(cx, self.struct_threshold, ident, item.span, fields);
-                },
-                _ => (),
-            }
-        }
-        self.modules.push((ident.name, item_camel, item.owner_id));
-=======
-                ItemKind::Enum(def, _) => {
+                ItemKind::Enum(_, def, _) => {
                     self.check_variants(cx, item, &def);
                 },
-                ItemKind::Struct(VariantData::Struct { fields, .. }, _) => {
+                ItemKind::Struct(_, VariantData::Struct { fields, .. }, _) => {
                     self.check_fields(cx, item, fields);
                 },
                 _ => (),
             }
         }
-
-        self.modules.push((item.ident.name, item_camel, item.owner_id));
->>>>>>> f2feb0f1
+        self.modules.push((ident.name, item_camel, item.owner_id));
     }
 }