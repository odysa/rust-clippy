use clippy_utils::diagnostics::span_lint_and_sugg;
use clippy_utils::source::snippet_with_applicability;
use clippy_utils::{path_def_id, qpath_generic_tys};
use rustc_errors::Applicability;
use rustc_hir::{self as hir, def_id::DefId, QPath, TyKind};
use rustc_lint::LateContext;
use rustc_span::symbol::sym;

use super::RC_BUFFER;

pub(super) fn check(cx: &LateContext<'_>, hir_ty: &hir::Ty<'_>, qpath: &QPath<'_>, def_id: DefId) -> bool {
    let app = Applicability::Unspecified;
    if cx.tcx.is_diagnostic_item(sym::Rc, def_id) {
        if let Some(alternate) = match_buffer_type(cx, qpath) {
            span_lint_and_sugg(
                cx,
                RC_BUFFER,
                hir_ty.span,
                "usage of `Rc<T>` when T is a buffer type",
                "try",
                format!("Rc<{alternate}>"),
<<<<<<< HEAD
                Applicability::MachineApplicable,
=======
                app,
>>>>>>> 1afc7e22
            );
        } else {
            let Some(ty) = qpath_generic_tys(qpath).next() else { return false };
            let Some(id) = path_def_id(cx, ty) else { return false };
            if !cx.tcx.is_diagnostic_item(sym::Vec, id) {
                return false;
            }
            let TyKind::Path(qpath) = &ty.kind else { return false };
            let inner_span = match qpath_generic_tys(qpath).next() {
                Some(ty) => ty.span,
                None => return false,
            };
            let mut applicability = app;
            span_lint_and_sugg(
                cx,
                RC_BUFFER,
                hir_ty.span,
                "usage of `Rc<T>` when T is a buffer type",
                "try",
                format!(
                    "Rc<[{}]>",
                    snippet_with_applicability(cx, inner_span, "..", &mut applicability)
                ),
                app,
            );
            return true;
        }
    } else if cx.tcx.is_diagnostic_item(sym::Arc, def_id) {
        if let Some(alternate) = match_buffer_type(cx, qpath) {
            span_lint_and_sugg(
                cx,
                RC_BUFFER,
                hir_ty.span,
                "usage of `Arc<T>` when T is a buffer type",
                "try",
                format!("Arc<{alternate}>"),
<<<<<<< HEAD
                Applicability::MachineApplicable,
=======
                app,
>>>>>>> 1afc7e22
            );
        } else if let Some(ty) = qpath_generic_tys(qpath).next() {
            let Some(id) = path_def_id(cx, ty) else { return false };
            if !cx.tcx.is_diagnostic_item(sym::Vec, id) {
                return false;
            }
            let TyKind::Path(qpath) = &ty.kind else { return false };
            let inner_span = match qpath_generic_tys(qpath).next() {
                Some(ty) => ty.span,
                None => return false,
            };
            let mut applicability = app;
            span_lint_and_sugg(
                cx,
                RC_BUFFER,
                hir_ty.span,
                "usage of `Arc<T>` when T is a buffer type",
                "try",
                format!(
                    "Arc<[{}]>",
                    snippet_with_applicability(cx, inner_span, "..", &mut applicability)
                ),
                app,
            );
            return true;
        }
    }

    false
}

fn match_buffer_type(cx: &LateContext<'_>, qpath: &QPath<'_>) -> Option<&'static str> {
    let ty = qpath_generic_tys(qpath).next()?;
    let id = path_def_id(cx, ty)?;
    let path = match cx.tcx.get_diagnostic_name(id)? {
        sym::String => "str",
        sym::OsString => "std::ffi::OsStr",
        sym::PathBuf => "std::path::Path",
        _ => return None,
    };
    Some(path)
}<|MERGE_RESOLUTION|>--- conflicted
+++ resolved
@@ -19,11 +19,7 @@
                 "usage of `Rc<T>` when T is a buffer type",
                 "try",
                 format!("Rc<{alternate}>"),
-<<<<<<< HEAD
-                Applicability::MachineApplicable,
-=======
                 app,
->>>>>>> 1afc7e22
             );
         } else {
             let Some(ty) = qpath_generic_tys(qpath).next() else { return false };
@@ -60,11 +56,7 @@
                 "usage of `Arc<T>` when T is a buffer type",
                 "try",
                 format!("Arc<{alternate}>"),
-<<<<<<< HEAD
-                Applicability::MachineApplicable,
-=======
                 app,
->>>>>>> 1afc7e22
             );
         } else if let Some(ty) = qpath_generic_tys(qpath).next() {
             let Some(id) = path_def_id(cx, ty) else { return false };
